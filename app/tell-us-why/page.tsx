"use client";

import { useRouter, useSearchParams } from "next/navigation";
import { useEffect, useState, Suspense } from "react";
import Turnstile from "@/components/Turnstile";
import SmartLink from "@/components/SmartLink";
<<<<<<< HEAD
import { normalizePhoneUS } from "@/lib/phone";
=======
import {
  sanitizePhoneInput,
  isUsPhoneComplete,
  normalizePhoneForSubmit,
  formatPhoneExample,
  submitLead,
  type FeedbackLeadInput,
} from "@/lib/contact-lead";

const RATING_VALUES = ["1", "2", "3"] as const;
type RatingString = (typeof RATING_VALUES)[number];

const ratingLookup: Record<RatingString, 1 | 2 | 3> = {
  "1": 1,
  "2": 2,
  "3": 3,
};

function isRatingString(value: string): value is RatingString {
  return (RATING_VALUES as readonly string[]).includes(value);
}
>>>>>>> 296b2bca

function TellUsWhyForm() {
  const qs = useSearchParams();
  const ratingParam = qs.get("rating");
  const rating: RatingString = ratingParam && isRatingString(ratingParam) ? ratingParam : "3"; // default to 3 if missing
  const ratingValue = ratingLookup[rating];

  const [status, setStatus] = useState<"idle" | "sending" | "ok" | "err">("idle");
  const [err, setErr] = useState<string | null>(null);
  const [countdown, setCountdown] = useState(3);
  const router = useRouter();

  useEffect(() => {
    if (status !== "ok") return;

    setCountdown(3);
    const tick = setInterval(() =>
      setCountdown((prev) => (prev > 0 ? prev - 1 : 0)),
    1000);
    const redirectTimer = setTimeout(() => {
      router.push("/");
    }, 3000);

    return () => {
      clearInterval(tick);
      clearTimeout(redirectTimer);
    };
  }, [status, router]);

  async function onSubmit(e: React.FormEvent<HTMLFormElement>) {
    e.preventDefault();
    setStatus("sending");
    setErr(null);

    const fd = new FormData(e.currentTarget);

    const first = String(fd.get("firstName") || "").trim();
    const last = String(fd.get("lastName") || "").trim();
    const email = String(fd.get("email") || "").trim();
    const phoneRaw = String(fd.get("phone") || "").trim();
    const message = String(fd.get("message") || "").trim();

    const cfToken = String(fd.get("cfToken") || ""); // provided by <Turnstile />
    const hp_field = String(fd.get("company") || ""); // honeypot

<<<<<<< HEAD
    const normalizedPhone = normalizePhoneUS(phoneRaw);
    if (!normalizedPhone) {
      setStatus("idle");
      setErr("Enter a valid 10-digit phone number.");
      return;
    }

    const payload: Record<string, unknown> = {
=======
    const phoneDigits = sanitizePhoneInput(phone);
    if (!isUsPhoneComplete(phoneDigits)) {
      setStatus("err");
      setErr("Enter a valid US phone number (10 digits).");
      return;
    }
    const normalizedPhone = normalizePhoneForSubmit(phoneDigits);
    if (!normalizedPhone) {
      setStatus("err");
      setErr("Enter a valid US phone number (10 digits).");
      return;
    }

    const payload: FeedbackLeadInput & { submittedAt: string } = {
>>>>>>> 296b2bca
      type: "feedback",
      firstName: first,
      lastName: last,
      email,
      phone: normalizedPhone,
<<<<<<< HEAD
      rating: Number(rating),
=======
      rating: ratingValue,
>>>>>>> 296b2bca
      message,
      cfToken,
      hp_field: hp_field || undefined,
      page: "/tell-us-why",
      ua: typeof navigator !== "undefined" ? navigator.userAgent : "",
      tz: typeof Intl !== "undefined" ? Intl.DateTimeFormat().resolvedOptions().timeZone : "",
      submittedAt: new Date().toISOString(),
    };

    const utmSource = qs.get("utm_source");
    const utmMedium = qs.get("utm_medium");
    const utmCampaign = qs.get("utm_campaign");
    if (utmSource) payload.utm_source = utmSource.trim();
    if (utmMedium) payload.utm_medium = utmMedium.trim();
    if (utmCampaign) payload.utm_campaign = utmCampaign.trim();

    const result = await submitLead(payload, {
      gtmEvent: {
        event: "feedback_submitted",
        rating: ratingValue,
        page: "/tell-us-why",
      },
      contactReadyCookie: false,
    });

    if (!result.ok) {
      setStatus("err");
      setErr(result.error || "Something went wrong. Please try again.");
      return;
    }

    setStatus("ok");
  }

  if (status === "ok") {
    return (
      <main className="container-edge mx-auto max-w-2xl py-10">
        <h1 className="text-3xl font-semibold">Thanks for telling us.</h1>
        <p className="mt-2 text-slate-700">
          We read every note and will reach out if we need more details. Since 1987 we’ve got you covered.
        </p>
        <p className="mt-4 text-slate-700">Redirecting in {countdown}…</p>
        <SmartLink href="/" className="mt-2 inline-block text-[--brand-blue]">
          If you are not redirected automatically, click here.
        </SmartLink>
      </main>
    );
  }

  return (
    <main className="container-edge mx-auto max-w-2xl py-10">
      <h1 className="text-3xl font-semibold">Tell us what went wrong</h1>
      <p className="mt-2 text-slate-700">
        Your honest feedback helps us fix issues fast and do right by you.
      </p>

      <form onSubmit={onSubmit} className="mt-6 space-y-5" noValidate>
        {/* Honeypot field (hidden from humans) */}
        <input type="text" name="company" className="hidden" tabIndex={-1} autoComplete="off" />

        <div className="grid grid-cols-1 gap-4 sm:grid-cols-2">
          <label className="block">
            <span className="text-sm">First name*</span>
            <input
              name="firstName"
              required
              autoComplete="given-name"
              className="mt-1 w-full rounded-lg border border-slate-300 px-3 py-2 focus:ring-2 focus:ring-[--brand-cyan]"
            />
          </label>
          <label className="block">
            <span className="text-sm">Last name*</span>
            <input
              name="lastName"
              required
              autoComplete="family-name"
              className="mt-1 w-full rounded-lg border border-slate-300 px-3 py-2 focus:ring-2 focus:ring-[--brand-cyan]"
            />
          </label>
        </div>

        <label className="block">
          <span className="text-sm">Email address*</span>
          <input
            type="email"
            name="email"
            required
            autoComplete="email"
            className="mt-1 w-full rounded-lg border border-slate-300 px-3 py-2 focus:ring-2 focus:ring-[--brand-cyan]"
          />
        </label>

        <label className="block">
          <span className="text-sm">Phone number*</span>
          <input
            type="tel"
            name="phone"
            required
            autoComplete="tel"
            inputMode="tel"
            aria-describedby="phone-hint"
            className="mt-1 w-full rounded-lg border border-slate-300 px-3 py-2 focus:ring-2 focus:ring-[--brand-cyan]"
          />
          <p id="phone-hint" className="mt-1 text-xs text-slate-500">
            Digits only, US numbers. Example: {formatPhoneExample()}
          </p>
        </label>

        <label className="block">
          <span className="text-sm">Message*</span>
          <textarea
            name="message"
            rows={6}
            required
            className="mt-1 w-full rounded-lg border border-slate-300 px-3 py-2 focus:ring-2 focus:ring-[--brand-cyan]"
          />
        </label>

        {/* Hidden rating (from query param) */}
        <input type="hidden" name="rating" value={rating} readOnly />

        {/* Turnstile widget injects cfToken hidden input too */}
        <Turnstile className="pt-1" />

        <div className="flex items-center gap-3 pt-2">
          <button
            type="submit"
            disabled={status === "sending"}
            className="btn btn-brand-orange btn-md"
          >
            {status === "sending" ? "Sending…" : "Send feedback"}
          </button>
          {status === "err" && (
            <p className="text-sm text-red-600">{err}</p>
          )}
        </div>
      </form>
    </main>
  );
}

export default function TellUsWhyPage() {
  return (
    <Suspense
      fallback={
        <main className="container-edge mx-auto max-w-2xl py-10">
          <h1 className="text-3xl font-semibold">Tell us what went wrong</h1>
          <p className="mt-2 text-slate-700">Loading…</p>
        </main>
      }
    >
      <TellUsWhyForm />
    </Suspense>
  );
}<|MERGE_RESOLUTION|>--- conflicted
+++ resolved
@@ -4,9 +4,6 @@
 import { useEffect, useState, Suspense } from "react";
 import Turnstile from "@/components/Turnstile";
 import SmartLink from "@/components/SmartLink";
-<<<<<<< HEAD
-import { normalizePhoneUS } from "@/lib/phone";
-=======
 import {
   sanitizePhoneInput,
   isUsPhoneComplete,
@@ -28,7 +25,6 @@
 function isRatingString(value: string): value is RatingString {
   return (RATING_VALUES as readonly string[]).includes(value);
 }
->>>>>>> 296b2bca
 
 function TellUsWhyForm() {
   const qs = useSearchParams();
@@ -68,22 +64,12 @@
     const first = String(fd.get("firstName") || "").trim();
     const last = String(fd.get("lastName") || "").trim();
     const email = String(fd.get("email") || "").trim();
-    const phoneRaw = String(fd.get("phone") || "").trim();
+    const phone = String(fd.get("phone") || "").trim();
     const message = String(fd.get("message") || "").trim();
 
     const cfToken = String(fd.get("cfToken") || ""); // provided by <Turnstile />
     const hp_field = String(fd.get("company") || ""); // honeypot
 
-<<<<<<< HEAD
-    const normalizedPhone = normalizePhoneUS(phoneRaw);
-    if (!normalizedPhone) {
-      setStatus("idle");
-      setErr("Enter a valid 10-digit phone number.");
-      return;
-    }
-
-    const payload: Record<string, unknown> = {
-=======
     const phoneDigits = sanitizePhoneInput(phone);
     if (!isUsPhoneComplete(phoneDigits)) {
       setStatus("err");
@@ -98,17 +84,12 @@
     }
 
     const payload: FeedbackLeadInput & { submittedAt: string } = {
->>>>>>> 296b2bca
       type: "feedback",
       firstName: first,
       lastName: last,
       email,
       phone: normalizedPhone,
-<<<<<<< HEAD
-      rating: Number(rating),
-=======
       rating: ratingValue,
->>>>>>> 296b2bca
       message,
       cfToken,
       hp_field: hp_field || undefined,
