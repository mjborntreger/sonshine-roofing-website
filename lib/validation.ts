--- conflicted
+++ resolved
@@ -1,11 +1,7 @@
 
 
 import { z } from "zod";
-<<<<<<< HEAD
-import { normalizePhoneUS, stripToDigits } from "./phone";
-=======
 import { sanitizePhoneInput, isUsPhoneComplete, normalizePhoneForSubmit } from "./phone";
->>>>>>> 296b2bca
 
 /**
  * Feedback form validation (Zod)
@@ -37,11 +33,7 @@
 // ---- helpers --------------------------------------------------------------
 const trim = (s: unknown) => (typeof s === "string" ? s.trim() : s);
 
-<<<<<<< HEAD
-const digitsOnly = (value: string) => stripToDigits(value);
-=======
 const digitsOnly = (value: string) => value.replace(/\D/g, "");
->>>>>>> 296b2bca
 
 const optionalTrackingField = z
   .preprocess((value) => {
@@ -82,13 +74,6 @@
     email: z
       .preprocess(trim, z.string().min(1, "Email is required").max(MAX_EMAIL).email("Invalid email")),
     phone: z
-<<<<<<< HEAD
-      .preprocess(trim, z.string().min(1, "Phone is required").max(MAX_PHONE))
-      .refine((value) => normalizePhoneUS(value) !== null, {
-        message: "Phone must include 10 digits",
-      })
-      .transform((value) => normalizePhoneUS(value)!),
-=======
       .preprocess((value) => {
         if (typeof value !== "string") return value;
         const trimmed = value.trim();
@@ -103,7 +88,6 @@
         message: "Invalid phone",
       })
       .transform((value) => (value ? normalizePhoneForSubmit(value) : value)),
->>>>>>> 296b2bca
     rating: ratingSchema,
     message: z.preprocess(trim, z.string().min(1, "Message is required").max(MAX_MESSAGE)),
 
@@ -183,18 +167,11 @@
 
 const financingPhoneSchema = z
   .preprocess(trim, z.string().min(1, "Phone is required").max(MAX_PHONE))
-<<<<<<< HEAD
-  .refine((value) => normalizePhoneUS(value) !== null, {
-    message: "Phone must include 10 digits",
-  })
-  .transform((value) => normalizePhoneUS(value)!);
-=======
   .transform((value) => sanitizePhoneInput(value))
   .refine((value) => isUsPhoneComplete(value), {
     message: "Phone must include 10 digits (US only)",
   })
   .transform((value) => normalizePhoneForSubmit(value));
->>>>>>> 296b2bca
 
 const financingMatchSchema = z.object({
   program: z.union([z.literal('serviceFinance'), z.literal('ygrene')]),
@@ -258,18 +235,11 @@
 
 const leadFeedbackPhoneSchema = z
   .preprocess(trim, z.string().min(1, "Phone is required").max(MAX_PHONE))
-<<<<<<< HEAD
-  .refine((value) => normalizePhoneUS(value) !== null, {
-    message: "Phone must include 10 digits",
-  })
-  .transform((value) => normalizePhoneUS(value)!);
-=======
   .transform((value) => sanitizePhoneInput(value))
   .refine((value) => isUsPhoneComplete(value), {
     message: "Invalid phone",
   })
   .transform((value) => normalizePhoneForSubmit(value));
->>>>>>> 296b2bca
 
 const leadFeedbackSchema = leadBaseSchema
   .extend({
@@ -295,7 +265,6 @@
     offerCode: z.preprocess(trim, z.string().min(1, 'Offer code is required').max(120)),
     offerSlug: z.preprocess(trim, z.string().min(1, 'Offer slug is required').max(160)),
     offerTitle: optionalTrimmedString(200),
-    offerExpiration: optionalTrimmedString(40),
     message: optionalTrimmedString(MAX_SPECIAL_MESSAGE),
   })
   .passthrough();
